<<<<<<< HEAD
# Salt Enhancement Proposals

Proposals to Enhance Salt
=======
# Salt RFCs

Many changes, including bug fixes and documentation improvements, can be
implemented and reviewed via the normal GitHub pull request workflow.

Some changes though are "substantial", and we ask that these be put through a
bit of a design process and produce a consensus among the Salt core team.

The "RFC" (request for comments) process is intended to provide a consistent
and controlled path for new features to enter the project.

This process is being **actively developed**, and it will still change as more
features are implemented and the community settles on specific approaches to
feature development.

## When to follow this process

You should consider using this process if you intend to make "substantial"
changes to Salt or its documentation. Some examples that would benefit from an
RFC are:

   - A new feature that creates new API surface area
   - The removal of features that already shipped
   - The introduction of new idiomatic usage or conventions

The RFC process is a great opportunity to get more eyeballs on your proposal
before it becomes a part of a released version of Salt. Quite often, even
proposals that seem "obvious" can be significantly improved once a wider group
of interested people have a chance to weigh in.

The RFC process can also be helpful to encourage discussions about a proposed
feature as it is being designed, and incorporate important constraints into the
design while it's easier to change, before the design has been fully
implemented.

Changes that do **NOT** require an RFC:

  - Rephrasing, reorganizing or refactoring
  - Bug fixes
  - Addition or removal of warnings
  - Additions only likely to be _noticed by_ other implementors-of-Salt,
    invisible to users-of-Salt.

## What the process is

In short, to get a major feature added to Salt, one must submit the RFC via
pull-request. After a comment period, the RFC will be either **Accepted** or
**Rejected**. An **Accepted** RFC may then be implemented with the goal of
eventual inclusion into Salt.

## The RFC life-cycle
The following is a more detailed explanation of the process.

### 1. Proposal
The RFC is proposed by submitting a pull request to this repo, by copying
`0000-template.md` and modifying it. If the RFC pertains to any open issues,
reference them in the **Salt Issue(s)** entry.

When copying the file, do _not_ assign it a number. Simply name the file with a
short description of the RFC (e.g. `subspace-transport.md`). Once the pull
request has been opened, a SaltStack core engineer will assign the RFC a number
and the RFC will enter the initial **Draft** status. At this time, the
following changes can be made to the RFC file:

1. Add the pull request number to the **RFC PR** entry at the top of the file
2. Rename the file to include the assigned RFC number, then commit and push to
   update the pull request
    ```bash
    $ git mv subspace-transport.md 0123-subspace-transport.md
    $ git commit -am 'Assigned RFC number'
    $ git push origin branchname
    ```

### 2. Discussion
The pull request will remain open and serve as the comment thread for the RFC.
The initial comment period will last no fewer than two (2) weeks, and may be
extended as deemed necessary based on comment activity.

Once the initial comment period has ended, the RFC will enter **Final Comment**
status. One (1) week will be allowed for any further comments. At the end of
the **Final Comment** period, a decision will be made on whether or not to
accept the RFC. Acceptance requires approval from five (5) members of the core
development team. As project creator, [Thomas
Hatch](https://github.com/thatch45) will have a final veto on any RFC.

### 3. Acceptance / Rejection
At the end of the **Final Comment** stage, the RFC will be either **Accepted**
or **Rejected**. Either way, the pull request will be merged.

Note that acceptance does not mean that the feature will be immediately
implemented, or that it will be implemented at all; It merely means that the
core development team has agreed to it in principle. Additionally, the fact
that an RFC pull request has been merged does not necessarily mean that the RFC
has been accepted; pull requests for rejected RFCs are merged so that they are
visible to others who might otherwise open an RFC for a previously-rejected
topic.

### 4. Implementation
An **Accepted** RFC may proceed to be implemented. If no issues on the Salt
issue tracker are listed under **Salt Issue(s)**, then create one and open a
pull request to update the RFC with the issue number. All RFCs which have
reached the implementation step must have at least one associated issue.

We should strive to write each RFC in a way that it will reflect the final
design of the feature; However, if during implementation things change, the RFC
document should be updated accordingly.

The RFC author (like any other developer) is welcome to post an implementation
for review after the RFC has been accepted. However, the author of an RFC is
not obligated to implement it.

If you are interested in working on the implementation for an accepted RFC, but
cannot determine if someone else is already working on it, feel free to ask
(e.g. by leaving a comment on the associated issue).

## Summary of RFC Statuses
The below statuses were discussed above:
- **Draft**: The initial status, from submission through the initial discussion
  period
- **Final Comment**: A one-week period after the initial comment period has
  ended
- **Accepted**: The RFC has been approved for future implementation
- **Rejected**: The RFC has been rejected during discussion phase

In additon, RFCs can be assigned the following statuses:
- **Withdrawn**: The RFC has been voluntarily withdrawn from consideration
- **Implemented**: The accepted RFC has been implemented
- **Obsolete**: The accepted RFC is no longer relevant due to other changes in
  Salt, but should be considered for re-evaluation. The re-evaluation will be
  done in a separate RFC. Once the new RFC is opened, the **Obsolete** RFC will
  be considered **Replaced**.
- **Replaced**: The RFC has been superseded by another RFC

The RFC's status can be viewed in two ways:

1. In the **Status** entry at the top of the RFC file
2. Via GitHub labels applied to the RFC's pull request

## Reviewing RFCs
SaltStack staff will post information about open RFCs to the **#rfc** channel
in the community Slack, as well as our community IRC and mailing list on a
regular basis to encourage discussion.

**This RFC process owes its inspiration to the [React RFC process], [Yarn RFC
process], [Rust RFC process], and [Ember RFC process]**

[React RFC process]: https://github.com/reactjs/rfcs
[Yarn RFC process]: https://github.com/yarnpkg/rfcs
[Rust RFC process]: https://github.com/rust-lang/rfcs
[Ember RFC process]: https://github.com/emberjs/rfcs
>>>>>>> 22560f02
<|MERGE_RESOLUTION|>--- conflicted
+++ resolved
@@ -1,9 +1,4 @@
-<<<<<<< HEAD
 # Salt Enhancement Proposals
-
-Proposals to Enhance Salt
-=======
-# Salt RFCs
 
 Many changes, including bug fixes and documentation improvements, can be
 implemented and reviewed via the normal GitHub pull request workflow.
@@ -11,8 +6,8 @@
 Some changes though are "substantial", and we ask that these be put through a
 bit of a design process and produce a consensus among the Salt core team.
 
-The "RFC" (request for comments) process is intended to provide a consistent
-and controlled path for new features to enter the project.
+The "SEP" (Salt Enhancement Proposal) process is intended to provide a
+consistent and controlled path for new features to enter the project.
 
 This process is being **actively developed**, and it will still change as more
 features are implemented and the community settles on specific approaches to
@@ -22,23 +17,23 @@
 
 You should consider using this process if you intend to make "substantial"
 changes to Salt or its documentation. Some examples that would benefit from an
-RFC are:
+SEP are:
 
    - A new feature that creates new API surface area
    - The removal of features that already shipped
    - The introduction of new idiomatic usage or conventions
 
-The RFC process is a great opportunity to get more eyeballs on your proposal
+The SEP process is a great opportunity to get more eyeballs on your proposal
 before it becomes a part of a released version of Salt. Quite often, even
 proposals that seem "obvious" can be significantly improved once a wider group
 of interested people have a chance to weigh in.
 
-The RFC process can also be helpful to encourage discussions about a proposed
+The SEP process can also be helpful to encourage discussions about a proposed
 feature as it is being designed, and incorporate important constraints into the
 design while it's easier to change, before the design has been fully
 implemented.
 
-Changes that do **NOT** require an RFC:
+Changes that do **NOT** require an SEP:
 
   - Rephrasing, reorganizing or refactoring
   - Bug fixes
@@ -48,109 +43,111 @@
 
 ## What the process is
 
-In short, to get a major feature added to Salt, one must submit the RFC via
-pull-request. After a comment period, the RFC will be either **Accepted** or
-**Rejected**. An **Accepted** RFC may then be implemented with the goal of
+In short, to get a major feature added to Salt, one must submit the SEP via
+pull-request. After a comment period, the SEP will be either **Accepted** or
+**Rejected**. An **Accepted** SEP may then be implemented with the goal of
 eventual inclusion into Salt.
 
-## The RFC life-cycle
+## The SEP life-cycle
 The following is a more detailed explanation of the process.
 
 ### 1. Proposal
-The RFC is proposed by submitting a pull request to this repo, by copying
-`0000-template.md` and modifying it. If the RFC pertains to any open issues,
+The SEP is proposed by submitting a pull request to this repo, by copying
+`0000-template.md` and modifying it. If the SEP pertains to any open issues,
 reference them in the **Salt Issue(s)** entry.
 
 When copying the file, do _not_ assign it a number. Simply name the file with a
-short description of the RFC (e.g. `subspace-transport.md`). Once the pull
-request has been opened, a SaltStack core engineer will assign the RFC a number
-and the RFC will enter the initial **Draft** status. At this time, the
-following changes can be made to the RFC file:
+short description of the SEP (e.g. `subspace-transport.md`). Once the pull
+request has been opened, a SaltStack core engineer will assign the SEP a number
+and the SEP will enter the initial **Draft** status. At this time, the
+following changes can be made to the SEP file:
 
-1. Add the pull request number to the **RFC PR** entry at the top of the file
-2. Rename the file to include the assigned RFC number, then commit and push to
+1. Add the pull request number to the **SEP PR** entry at the top of the file
+2. Rename the file to include the assigned SEP number, then commit and push to
    update the pull request
     ```bash
     $ git mv subspace-transport.md 0123-subspace-transport.md
-    $ git commit -am 'Assigned RFC number'
+    $ git commit -am 'Assigned SEP number'
     $ git push origin branchname
     ```
 
 ### 2. Discussion
-The pull request will remain open and serve as the comment thread for the RFC.
+The pull request will remain open and serve as the comment thread for the SEP.
 The initial comment period will last no fewer than two (2) weeks, and may be
 extended as deemed necessary based on comment activity.
 
-Once the initial comment period has ended, the RFC will enter **Final Comment**
+Once the initial comment period has ended, the SEP will enter **Final Comment**
 status. One (1) week will be allowed for any further comments. At the end of
 the **Final Comment** period, a decision will be made on whether or not to
-accept the RFC. Acceptance requires approval from five (5) members of the core
+accept the SEP. Acceptance requires approval from five (5) members of the core
 development team. As project creator, [Thomas
-Hatch](https://github.com/thatch45) will have a final veto on any RFC.
+Hatch](https://github.com/thatch45) will have a final veto on any SEP.
+
+Additionally, as
+[discussed](https://github.com/saltstack/salt-enhancement-proposals/pull/1#issuecomment-468823572), SaltStack will be publishing a SEP to form a Community Advisory Board (CAB).
 
 ### 3. Acceptance / Rejection
-At the end of the **Final Comment** stage, the RFC will be either **Accepted**
+At the end of the **Final Comment** stage, the SEP will be either **Accepted**
 or **Rejected**. Either way, the pull request will be merged.
 
 Note that acceptance does not mean that the feature will be immediately
 implemented, or that it will be implemented at all; It merely means that the
 core development team has agreed to it in principle. Additionally, the fact
-that an RFC pull request has been merged does not necessarily mean that the RFC
-has been accepted; pull requests for rejected RFCs are merged so that they are
-visible to others who might otherwise open an RFC for a previously-rejected
+that an SEP pull request has been merged does not necessarily mean that the SEP
+has been accepted; pull requests for rejected SEPs are merged so that they are
+visible to others who might otherwise open an SEP for a previously-rejected
 topic.
 
 ### 4. Implementation
-An **Accepted** RFC may proceed to be implemented. If no issues on the Salt
+An **Accepted** SEP may proceed to be implemented. If no issues on the Salt
 issue tracker are listed under **Salt Issue(s)**, then create one and open a
-pull request to update the RFC with the issue number. All RFCs which have
+pull request to update the SEP with the issue number. All SEPs which have
 reached the implementation step must have at least one associated issue.
 
-We should strive to write each RFC in a way that it will reflect the final
-design of the feature; However, if during implementation things change, the RFC
+We should strive to write each SEP in a way that it will reflect the final
+design of the feature; However, if during implementation things change, the SEP
 document should be updated accordingly.
 
-The RFC author (like any other developer) is welcome to post an implementation
-for review after the RFC has been accepted. However, the author of an RFC is
+The SEP author (like any other developer) is welcome to post an implementation
+for review after the SEP has been accepted. However, the author of an SEP is
 not obligated to implement it.
 
-If you are interested in working on the implementation for an accepted RFC, but
+If you are interested in working on the implementation for an accepted SEP, but
 cannot determine if someone else is already working on it, feel free to ask
 (e.g. by leaving a comment on the associated issue).
 
-## Summary of RFC Statuses
+## Summary of SEP Statuses
 The below statuses were discussed above:
 - **Draft**: The initial status, from submission through the initial discussion
   period
 - **Final Comment**: A one-week period after the initial comment period has
   ended
-- **Accepted**: The RFC has been approved for future implementation
-- **Rejected**: The RFC has been rejected during discussion phase
+- **Accepted**: The SEP has been approved for future implementation
+- **Rejected**: The SEP has been rejected during discussion phase
 
-In additon, RFCs can be assigned the following statuses:
-- **Withdrawn**: The RFC has been voluntarily withdrawn from consideration
-- **Implemented**: The accepted RFC has been implemented
-- **Obsolete**: The accepted RFC is no longer relevant due to other changes in
+In additon, SEPs can be assigned the following statuses:
+- **Withdrawn**: The SEP has been voluntarily withdrawn from consideration
+- **Implemented**: The accepted SEP has been implemented
+- **Obsolete**: The accepted SEP is no longer relevant due to other changes in
   Salt, but should be considered for re-evaluation. The re-evaluation will be
-  done in a separate RFC. Once the new RFC is opened, the **Obsolete** RFC will
+  done in a separate SEP. Once the new SEP is opened, the **Obsolete** SEP will
   be considered **Replaced**.
-- **Replaced**: The RFC has been superseded by another RFC
+- **Replaced**: The SEP has been superseded by another SEP
 
-The RFC's status can be viewed in two ways:
+The SEP's status can be viewed in two ways:
 
-1. In the **Status** entry at the top of the RFC file
-2. Via GitHub labels applied to the RFC's pull request
+1. In the **Status** entry at the top of the SEP file
+2. Via GitHub labels applied to the SEP's pull request
 
-## Reviewing RFCs
-SaltStack staff will post information about open RFCs to the **#rfc** channel
+## Reviewing SEPs
+SaltStack staff will post information about open SEPs to the **#sep** channel
 in the community Slack, as well as our community IRC and mailing list on a
 regular basis to encourage discussion.
 
-**This RFC process owes its inspiration to the [React RFC process], [Yarn RFC
+**This SEP process owes its inspiration to the [React RFC process], [Yarn RFC
 process], [Rust RFC process], and [Ember RFC process]**
 
 [React RFC process]: https://github.com/reactjs/rfcs
 [Yarn RFC process]: https://github.com/yarnpkg/rfcs
 [Rust RFC process]: https://github.com/rust-lang/rfcs
-[Ember RFC process]: https://github.com/emberjs/rfcs
->>>>>>> 22560f02
+[Ember RFC process]: https://github.com/emberjs/rfcs